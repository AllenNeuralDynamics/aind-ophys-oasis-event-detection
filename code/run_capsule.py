""" pulled from matt davis' mjd_oasis_simple capsule """
import numpy as np
import h5py
from oasis.functions import deconvolve
from pathlib import Path
import logging
import seaborn as sns
import json
import matplotlib.pyplot as plt
import argparse
import os 
from aind_data_schema.core.processing import Processing, DataProcess, ProcessName, PipelineProcess
from typing import Union
from datetime import datetime as dt
from datetime import timezone as tz
import shutil


def write_output_metadata(
    metadata: dict,
    process_name: str,
    input_fp: Union[str, Path],
    output_fp: Union[str, Path],
    start_date_time: dt,
) -> None:
    """Writes output metadata to plane processing.json

    Parameters
    ----------
    metadata: dict
        parameters from suite2p motion correction
    input_fp: str
        path to data input
    output_fp: str
        path to data output
    """
    processing = Processing(
        processing_pipeline=PipelineProcess(
            processor_full_name="Multplane Ophys Processing Pipeline",
            pipeline_url="https://codeocean.allenneuraldynamics.org/capsule/5472403/tree",
            pipeline_version="0.1.0",
            data_processes=[
                DataProcess(
                    name=process_name,
                    software_version=os.getenv("VERSION"),
                    start_date_time=start_date_time,  # TODO: Add actual dt
                    end_date_time=dt.now(tz.utc),  # TODO: Add actual dt
                    input_location=str(input_fp),
                    output_location=str(output_fp),
                    code_url=(os.getenv("REPO_URL")),
                    parameters=metadata,
                )
            ],
        )
    )
    print(f"Output filepath: {output_fp}")
    with open(Path(output_fp).parent.parent / "processing.json", "r") as f:
        proc_data = json.load(f)
    processing.write_standard_file(output_directory=Path(output_fp).parent.parent)
    with open(Path(output_fp).parent.parent / "processing.json", "r") as f:
        dct_data = json.load(f)
    proc_data["processing_pipeline"]["data_processes"].append(
        dct_data["processing_pipeline"]["data_processes"][0]
    )
    with open(Path(output_fp).parent.parent / "processing.json", "w") as f:
        json.dump(proc_data, f, indent=4)

def generate_oasis_events_for_h5_path(
    h5_path: Path,
    expt_id : str,
    out_path: Path,
    trace_key: list = "data",
    estimate_parameters: bool = True,
    qc_plot: bool = True,
    **kwargs,
) -> None:
    """Generate oasis events for all traces in pipe_dev dff folder

    Parameters
    ----------
    h5_path : Path
        Path to h5 file (dff traces h5 from LIMS pipeline)
    expt_id: str
        experiment id
    out_path : Path
        Path to save oasis events
    trace_key : list, optional
        usually "data"
    estimate_parameters : bool, optional
        Whether to estimate parameters (CONSTRAINED AR1)
        or use provided parameters (UNCONSTRAINED AR1)
    qc_plot: bool,
        create qc plot of events
    **kwargs : dict
        UNCONSTRAINED AR1 kwargs
        + tau
        + rate
        + s_min
        CONSTRAINED AR1 kwargs
        + optimize_g
        + penalty
        + g (optimized)
        + sn (optimized)
        + b (optimized)

    Returns
    -------
    oasis_h5 : Path
        Path to oasis events h5
    params: dict
        Dictionary of parameters used for oasis
    """

    # DEFAULT PARAMS
    # TODO: make these as inputs
    params = {}
    params["g"] = (None,)
    params["b"] = None
    params["sn"] = None
    params["optimize_g"] = 0
    params["penalty"] = 1
    params["b_nonneg"] = True
    params["estimate_parameters"] = estimate_parameters
    params["method"] = "constrained_oasisAR1" if estimate_parameters else "unconstrained_oasisAR1"

    try:
        out_path.mkdir(exist_ok=True, parents=True)
        oasis_h5 = out_path / f"{expt_id}_events_oasis.h5"
        print(f"Processing {expt_id}")

        # cehck if oasis h5 exists
        if oasis_h5.exists():
            print(f"{oasis_h5} already exists")
            return

        with h5py.File(h5_path, "r") as f:
            traces = f["data"][:]
            roi_ids = f["roi_names"][:]

        # remove all nans
        nan_inds = ~np.isnan(traces).any(axis=1)
        traces = traces[nan_inds, :]
        roi_ids = roi_ids[nan_inds]

        # rate, timestamp_df = get_correct_frame_rate(expt_id)
        # timestamps = timestamp_df.ophys_frames.values[0]

        ophys_frame_rate = 10.7  # hardcoded in CO since we dont have LIMS or new pipline
        timestamps = (
            np.arange(traces.shape[1]) * 1 / ophys_frame_rate
        )  # dummy CO since we dont have LIMS or new pipline

        params["rate"] = ophys_frame_rate

        # traces, n_nan_list = quick_fix_nans(traces)
        # # warn that some traces have nans
        # if len(n_nan_list) > 0:
        #     print(f"WARNING: {len(n_nan_list)} traces have nans")

        nans = np.where(np.isnan(traces))[0]
        if len(nans) > 0:
            raise ValueError(f"Traces have nans: {len(nans)} in {expt_id}")

        spikes, params = oasis_deconvolve(traces, params, estimate_parameters)

        # save to h5
        with h5py.File(oasis_h5, "w") as file:
            file.create_dataset("cell_roi_id", data=roi_ids)
            file.create_dataset("events", data=spikes)

        if qc_plot:
            plots_path = out_path / "plots"
            plots_path.mkdir(exist_ok=True, parents=True)
            plot_trace_and_events_png(traces, spikes, timestamps, roi_ids, params, plots_path)

        params["events_path"] = str(oasis_h5)
        params["trace_key"] = trace_key
        # params['n_nans'] = n_nan_list

        # dump params to json
        with open(out_path / f"{expt_id}_params.json", "w") as file:
            json.dump(params, file)

        logging.info(f"SUCCESS: {expt_id}")
    except Exception as e:
        logging.error(f"FAILED: {expt_id}")
        raise e
    return oasis_h5, params

def plot_trace_and_events_png(
    traces, spikes, timestamps, roi_ids, params, plots_path, show_fig=False
):
    sns.set_context("talk")
    for i, (spike, trace, cell) in enumerate(zip(spikes, traces, roi_ids)):
        fig, ax = plt.subplots(1, 1, figsize=(20, 5))
        ax.plot(timestamps, trace, color="g", label="new_dff")

        if params["estimate_parameters"]:
            g = params["g_hat"][i]
        else:
            g = params["g"]
        ax2 = ax.twinx()
        ax2.plot(timestamps, spike * 1, color="orange", label=f"events, g={g}")

        # xlim
        ax.set_xlim(400, 580)
        ax2.set_xlim(400, 580)  # arbitrary time period to check
        ax.legend()
        ax2.legend()
        cell = str(cell)
        ax.set_title(f"cell_roi_id: {cell}")
        fig.savefig(plots_path / f"{cell}_oasis.png")
        if not show_fig:
            plt.close(fig)


def oasis_deconvolve(traces, params: dict, estimate_parameters: bool = True, **kwargs) -> np.array:
    """Deconvolve traces for for all cells in a trace array

    Parameters
    ----------
    traces : np.array
        Array of traces, shape (n_cells, n_frames)
    params : dict
        Dictionary of parameters for oasis
    estimate_parameters : bool, optional
        Whether to estimate parameters, by default True
    **kwargs : dict
        Additional arguments to pass to oasisAR1

    Returns
    -------
    spikes : np.array
        Array of spikes, shape (n_cells, n_frames)

    Notes
    -----
    + See OASIS repo for more parameters

    estimate_parameters=True
    ------------------------
    + penalty: (sparsity penalty) 1: min |s|_1  0: min |s|_0
    + g
    + sn
    + b
    + b_nonneg
    + optimize_g: number of large, isolated events to FURTHER optimize g
    + kwargs

    estimate_parameters=False
    -------------------------
    + tau
    + rate
    + s_min

    """
    if estimate_parameters:
        # check params for required keys
        required_keys = ["g", "sn", "b", "b_nonneg", "optimize_g", "penalty"]
        for key in required_keys:
            if key not in params:
                raise UserWarning(f"params must contain {key}")

    elif not estimate_parameters:
        # check params for required keys
        required_keys = ["tau", "rate", "s_min"]
        for key in required_keys:
            if key not in params:
                raise UserWarning(f"params must contain {key}")

        g = np.exp(-1 / (params["tau"] * params["rate"]))
        lam = 0

        params["g"] = g
        params["lam"] = lam

    # run oasis on each trace
    spikes = []
    calcium = []
    baseline = []
    g_hat = []
    lam_hat = []
    for t in traces:
        # check if trace has any nans, if so return all nans
        if np.isnan(t).any():
            spikes.append(np.full_like(t, np.nan))
        else:
            if estimate_parameters:
                c, s, b, g, lam = deconvolve(
                    t,
                    g=params["g"],
                    sn=params["sn"],
                    b=params["b"],
                    b_nonneg=params["b_nonneg"],
                    optimize_g=params["optimize_g"],
                    penalty=params["penalty"],
                    **kwargs,
                )
                g_hat.append(g)  # Note using AR1, so only need the first param
                lam_hat.append(lam)

                spikes.append(s)
                calcium.append(c)
                baseline.append(b)
            else:
                # c: inferred calcium, s: inferred spikes
                c, s = oasisAR1(t, params["g"], s_min=params["s_min"], lam=params["lam"])
                spikes.append(s)
                calcium.append(c)
    if estimate_parameters:
        # AR1, so just list of g, if need Ar2, need to account for tuple in json dump
        params["g_hat"] = g_hat
        params["lam_hat"] = lam_hat

    # smoothing
    # y = np.convolve(y, np.ones(3)/3, mode='same')

    return np.array(spikes), params

def make_output_directory(output_dir: Path, experiment_id: str) -> str:
    """Creates the output directory if it does not exist

    Parameters
    ----------
    output_dir: Path
        output directory
    experiment_id: str
        experiment_id number

    Returns
    -------
    output_dir: str
        output directory
    """
    output_dir = output_dir / experiment_id
    output_dir.mkdir(exist_ok=True)
    output_dir = output_dir / "events"
    output_dir.mkdir(exist_ok=True)

    return output_dir

def main():
    parser = argparse.ArgumentParser()
    parser.add_argument("-i", "--input-dir", type=str, help="Input directory", default="../data/")
    parser.add_argument("-o", "--output-dir", type=str, help="Output directory", default="../results/")
    args = parser.parse_args()
    start_time = dt.now(tz.utc)
    output_dir = Path(args.output_dir).resolve()
    input_dir = Path(args.input_dir).resolve()
    dff_file = next(input_dir.glob('*/dff/dff.h5'))
    motion_corrected_fn = next(input_dir.glob("*/decrosstalk/*decrosstalk.h5"))
    experiment_id = motion_corrected_fn.name.split("_")[0]
    output_dir = make_output_directory(output_dir, experiment_id)
<<<<<<< HEAD

    oasis_h5, params = generate_oasis_events_for_h5_path(
=======
    process_json = next(input_dir.glob("*/processing.json"))
    shutil.copy(process_json, output_dir.parent)
    oasis_h5 = generate_oasis_events_for_h5_path(
>>>>>>> bdf676b6
        dff_file,
        experiment_id,
        output_dir, 
        trace_type="data", 
        estimate_parameters=True, 
        qc_plot=True
    )

    write_output_metadata(
        params,
        ProcessName.FLUORESCENCE_EVENT_DETECTION,
        str(dff_file),
        str(oasis_h5),
        start_time,
    )


if __name__ == "__main__":
    main()<|MERGE_RESOLUTION|>--- conflicted
+++ resolved
@@ -351,14 +351,9 @@
     motion_corrected_fn = next(input_dir.glob("*/decrosstalk/*decrosstalk.h5"))
     experiment_id = motion_corrected_fn.name.split("_")[0]
     output_dir = make_output_directory(output_dir, experiment_id)
-<<<<<<< HEAD
-
-    oasis_h5, params = generate_oasis_events_for_h5_path(
-=======
     process_json = next(input_dir.glob("*/processing.json"))
     shutil.copy(process_json, output_dir.parent)
-    oasis_h5 = generate_oasis_events_for_h5_path(
->>>>>>> bdf676b6
+    oasis_h5, params = generate_oasis_events_for_h5_path(
         dff_file,
         experiment_id,
         output_dir, 
